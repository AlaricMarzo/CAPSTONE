import Dashboard from "./Dashboard";

const Index = () => {
<<<<<<< HEAD
  const [isAuthenticated, setIsAuthenticated] = useState(false);
  const [username, setUsername] = useState("");

  const handleLogin = (user: string) => {
    setUsername(user);
    setIsAuthenticated(true);
  };

  const handleLogout = () => {
    setIsAuthenticated(false);
    setUsername("");
  };

  if (!isAuthenticated) {
    return <LoginForm onLogin={handleLogin} />;
  }

  return <Dashboard onLogout={handleLogout} />;
=======
  return <Dashboard />;
>>>>>>> bb39c1ba
};

export default Index;<|MERGE_RESOLUTION|>--- conflicted
+++ resolved
@@ -1,7 +1,6 @@
 import Dashboard from "./Dashboard";
 
 const Index = () => {
-<<<<<<< HEAD
   const [isAuthenticated, setIsAuthenticated] = useState(false);
   const [username, setUsername] = useState("");
 
@@ -20,9 +19,6 @@
   }
 
   return <Dashboard onLogout={handleLogout} />;
-=======
-  return <Dashboard />;
->>>>>>> bb39c1ba
 };
 
 export default Index;